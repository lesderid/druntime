/**
 * Forms the symbols available to all D programs. Includes Object, which is
 * the root of the class object hierarchy.  This module is implicitly
 * imported.
 * Macros:
 *      WIKI = Object
 *
 * Copyright: Copyright Digital Mars 2000 - 2011.
 * License:   <a href="http://www.boost.org/LICENSE_1_0.txt">Boost License 1.0</a>.
 * Authors:   Walter Bright, Sean Kelly
 */

/*          Copyright Digital Mars 2000 - 2011.
 * Distributed under the Boost Software License, Version 1.0.
 *    (See accompanying file LICENSE_1_0.txt or copy at
 *          http://www.boost.org/LICENSE_1_0.txt)
 */
module object;

//debug=PRINTF;

private
{
    import core.atomic;
    import core.stdc.string;
    import core.stdc.stdlib;
    import rt.util.hash;
    import rt.util.string;
    import rt.util.console;
    debug(PRINTF) import core.stdc.stdio;

    extern (C) void onOutOfMemoryError();
    extern (C) Object _d_newclass(TypeInfo_Class ci);
    extern (C) void _d_arrayshrinkfit(TypeInfo ti, void[] arr);
    extern (C) size_t _d_arraysetcapacity(TypeInfo ti, size_t newcapacity, void *arrptr);
    extern (C) void rt_finalize(void *data, bool det=true);
}

// NOTE: For some reason, this declaration method doesn't work
//       in this particular file (and this file only).  It must
//       be a DMD thing.
//alias typeof(int.sizeof)                    size_t;
//alias typeof(cast(void*)0 - cast(void*)0)   ptrdiff_t;

version(X86_64)
{
    alias ulong size_t;
    alias long  ptrdiff_t;
    alias long  sizediff_t;
}
else
{
    alias uint  size_t;
    alias int   ptrdiff_t;
    alias int   sizediff_t;
}

alias size_t hash_t;
alias bool equals_t;

alias immutable(char)[]  string;
alias immutable(wchar)[] wstring;
alias immutable(dchar)[] dstring;

/**
 * All D class objects inherit from Object.
 */
class Object
{
    /**
     * Convert Object to a human readable string.
     */
    string toString()
    {
        return this.classinfo.name;
    }

    /**
     * Compute hash function for Object.
     */
    hash_t toHash()
    {
        // BUG: this prevents a compacting GC from working, needs to be fixed
        return cast(hash_t)cast(void*)this;
    }

    /**
     * Compare with another Object obj.
     * Returns:
     *  $(TABLE
     *  $(TR $(TD this &lt; obj) $(TD &lt; 0))
     *  $(TR $(TD this == obj) $(TD 0))
     *  $(TR $(TD this &gt; obj) $(TD &gt; 0))
     *  )
     */
    int opCmp(Object o)
    {
        // BUG: this prevents a compacting GC from working, needs to be fixed
        //return cast(int)cast(void*)this - cast(int)cast(void*)o;

        throw new Exception("need opCmp for class " ~ this.classinfo.name);
        //return this !is o;
    }

    /**
     * Returns !=0 if this object does have the same contents as obj.
     */
    equals_t opEquals(Object o)
    {
        return this is o;
    }

    equals_t opEquals(Object lhs, Object rhs)
    {
        if (lhs is rhs)
            return true;
        if (lhs is null || rhs is null)
            return false;
        if (typeid(lhs) == typeid(rhs))
            return lhs.opEquals(rhs);
        return lhs.opEquals(rhs) &&
               rhs.opEquals(lhs);
    }

    interface Monitor
    {
        void lock();
        void unlock();
    }

    /**
     * Create instance of class specified by classname.
     * The class must either have no constructors or have
     * a default constructor.
     * Returns:
     *   null if failed
     */
    static Object factory(string classname)
    {
        auto ci = TypeInfo_Class.find(classname);
        if (ci)
        {
            return ci.create();
        }
        return null;
    }
}

/************************
 * Returns true if lhs and rhs are equal.
 */
bool opEquals(Object lhs, Object rhs)
{
    // If aliased to the same object or both null => equal
    if (lhs is rhs) return true;

    // If either is null => non-equal
    if (lhs is null || rhs is null) return false;

    // If same exact type => one call to method opEquals
    if (typeid(lhs) is typeid(rhs) || typeid(lhs).opEquals(typeid(rhs)))
        return lhs.opEquals(rhs);

    // General case => symmetric calls to method opEquals
    return lhs.opEquals(rhs) && rhs.opEquals(lhs);
}

bool opEquals(TypeInfo lhs, TypeInfo rhs)
{
    // If aliased to the same object or both null => equal
    if (lhs is rhs) return true;

    // If either is null => non-equal
    if (lhs is null || rhs is null) return false;

    // If same exact type => one call to method opEquals
    if (typeid(lhs) == typeid(rhs)) return lhs.opEquals(rhs);

    //printf("%.*s and %.*s, %d %d\n", lhs.toString(), rhs.toString(), lhs.opEquals(rhs), rhs.opEquals(lhs));

    // Factor out top level const
    // (This still isn't right, should follow same rules as compiler does for type equality.)
    TypeInfo_Const c = cast(TypeInfo_Const) lhs;
    if (c)
        lhs = c.base;
    c = cast(TypeInfo_Const) rhs;
    if (c)
        rhs = c.base;

    // General case => symmetric calls to method opEquals
    return lhs.opEquals(rhs) && rhs.opEquals(lhs);
}

/**
 * Information about an interface.
 * When an object is accessed via an interface, an Interface* appears as the
 * first entry in its vtbl.
 */
struct Interface
{
    TypeInfo_Class   classinfo;  /// .classinfo for this interface (not for containing class)
    void*[]     vtbl;
    ptrdiff_t   offset;     /// offset to Interface 'this' from Object 'this'
}

/**
 * Runtime type information about a class. Can be retrieved for any class type
 * or instance by using the .classinfo property.
 * A pointer to this appears as the first entry in the class's vtbl[].
 */
alias TypeInfo_Class Classinfo;

/**
 * Array of pairs giving the offset and type information for each
 * member in an aggregate.
 */
struct OffsetTypeInfo
{
    size_t   offset;    /// Offset of member from start of object
    TypeInfo ti;        /// TypeInfo for this member
}

/**
 * Runtime type information about a type.
 * Can be retrieved for any type using a
 * <a href="../expression.html#typeidexpression">TypeidExpression</a>.
 */
class TypeInfo
{
    override hash_t toHash()
    {
        auto data = this.toString();
        return hashOf(data.ptr, data.length);
    }

    override int opCmp(Object o)
    {
        if (this is o)
            return 0;
        TypeInfo ti = cast(TypeInfo)o;
        if (ti is null)
            return 1;
        return dstrcmp(this.toString(), ti.toString());
    }

    override equals_t opEquals(Object o)
    {
        /* TypeInfo instances are singletons, but duplicates can exist
         * across DLL's. Therefore, comparing for a name match is
         * sufficient.
         */
        if (this is o)
            return true;
        TypeInfo ti = cast(TypeInfo)o;
        return ti && this.toString() == ti.toString();
    }

    /// Returns a hash of the instance of a type.
    hash_t getHash(in void* p) { return cast(hash_t)p; }

    /// Compares two instances for equality.
    equals_t equals(in void* p1, in void* p2) { return p1 == p2; }

    /// Compares two instances for &lt;, ==, or &gt;.
    int compare(in void* p1, in void* p2) { return 0; }

    /// Returns size of the type.
    @property size_t tsize() { return 0; }

    /// Swaps two instances of the type.
    void swap(void* p1, void* p2)
    {
        size_t n = tsize;
        for (size_t i = 0; i < n; i++)
        {
            byte t = (cast(byte *)p1)[i];
            (cast(byte*)p1)[i] = (cast(byte*)p2)[i];
            (cast(byte*)p2)[i] = t;
        }
    }

    /// Get TypeInfo for 'next' type, as defined by what kind of type this is,
    /// null if none.
    @property TypeInfo next() { return null; }

<<<<<<< HEAD
    /// Return default initializer, null if default initialize to 0
    @property void[] init() { return null; }
=======
    /// Return default initializer.  If the type should be initialized to all zeros,
    /// an array with a null ptr and a length equal to the type size will be returned.
    void[] init() { return null; }
>>>>>>> eb8246c0

    /// Get flags for type: 1 means GC should scan for pointers
    @property uint flags() { return 0; }

    /// Get type information on the contents of the type; null if not available
    OffsetTypeInfo[] offTi() { return null; }
    /// Run the destructor on the object and all its sub-objects
    void destroy(void* p) {}
    /// Run the postblit on the object and all its sub-objects
    void postblit(void* p) {}


    /// Return alignment of type
    @property size_t talign() { return tsize; }

    /** Return internal info on arguments fitting into 8byte.
     * See X86-64 ABI 3.2.3
     */
    version (X86_64) int argTypes(out TypeInfo arg1, out TypeInfo arg2)
    {   arg1 = this;
        return 0;
    }
}

class TypeInfo_Typedef : TypeInfo
{
    override string toString() { return name; }

    override equals_t opEquals(Object o)
    {
        TypeInfo_Typedef c;
        return this is o ||
               ((c = cast(TypeInfo_Typedef)o) !is null &&
                this.name == c.name &&
                this.base == c.base);
    }

    override hash_t getHash(in void* p) { return base.getHash(p); }
    override equals_t equals(in void* p1, in void* p2) { return base.equals(p1, p2); }
    override int compare(in void* p1, in void* p2) { return base.compare(p1, p2); }
    @property override size_t tsize() { return base.tsize; }
    override void swap(void* p1, void* p2) { return base.swap(p1, p2); }

    @property override TypeInfo next() { return base.next; }
    @property override uint flags() { return base.flags; }
    @property override void[] init() { return m_init.length ? m_init : base.init; }

    @property override size_t talign() { return base.talign; }

    version (X86_64) override int argTypes(out TypeInfo arg1, out TypeInfo arg2)
    {   return base.argTypes(arg1, arg2);
    }

    TypeInfo base;
    string   name;
    void[]   m_init;
}

class TypeInfo_Enum : TypeInfo_Typedef
{

}

class TypeInfo_Pointer : TypeInfo
{
    override string toString() { return m_next.toString() ~ "*"; }

    override equals_t opEquals(Object o)
    {
        TypeInfo_Pointer c;
        return this is o ||
                ((c = cast(TypeInfo_Pointer)o) !is null &&
                 this.m_next == c.m_next);
    }

    override hash_t getHash(in void* p)
    {
        return cast(hash_t)*cast(void**)p;
    }

    override equals_t equals(in void* p1, in void* p2)
    {
        return *cast(void**)p1 == *cast(void**)p2;
    }

    override int compare(in void* p1, in void* p2)
    {
        if (*cast(void**)p1 < *cast(void**)p2)
            return -1;
        else if (*cast(void**)p1 > *cast(void**)p2)
            return 1;
        else
            return 0;
    }

    @property override size_t tsize()
    {
        return (void*).sizeof;
    }

    override void swap(void* p1, void* p2)
    {
        void* tmp = *cast(void**)p1;
        *cast(void**)p1 = *cast(void**)p2;
        *cast(void**)p2 = tmp;
    }

    @property override TypeInfo next() { return m_next; }
    @property override uint flags() { return 1; }

    TypeInfo m_next;
}

class TypeInfo_Array : TypeInfo
{
    override string toString() { return value.toString() ~ "[]"; }

    override equals_t opEquals(Object o)
    {
        TypeInfo_Array c;
        return this is o ||
               ((c = cast(TypeInfo_Array)o) !is null &&
                this.value == c.value);
    }

    override hash_t getHash(in void* p)
    {
        void[] a = *cast(void[]*)p;
        return hashOf(a.ptr, a.length);
    }

    override equals_t equals(in void* p1, in void* p2)
    {
        void[] a1 = *cast(void[]*)p1;
        void[] a2 = *cast(void[]*)p2;
        if (a1.length != a2.length)
            return false;
        size_t sz = value.tsize;
        for (size_t i = 0; i < a1.length; i++)
        {
            if (!value.equals(a1.ptr + i * sz, a2.ptr + i * sz))
                return false;
        }
        return true;
    }

    override int compare(in void* p1, in void* p2)
    {
        void[] a1 = *cast(void[]*)p1;
        void[] a2 = *cast(void[]*)p2;
        size_t sz = value.tsize;
        size_t len = a1.length;

        if (a2.length < len)
            len = a2.length;
        for (size_t u = 0; u < len; u++)
        {
            int result = value.compare(a1.ptr + u * sz, a2.ptr + u * sz);
            if (result)
                return result;
        }
        return cast(int)a1.length - cast(int)a2.length;
    }

    @property override size_t tsize()
    {
        return (void[]).sizeof;
    }

    override void swap(void* p1, void* p2)
    {
        void[] tmp = *cast(void[]*)p1;
        *cast(void[]*)p1 = *cast(void[]*)p2;
        *cast(void[]*)p2 = tmp;
    }

    TypeInfo value;

    @property override TypeInfo next()
    {
        return value;
    }

    override uint flags() { return 1; }

    @property override size_t talign()
    {
        return (void[]).alignof;
    }

    version (X86_64) override int argTypes(out TypeInfo arg1, out TypeInfo arg2)
    {   //arg1 = typeid(size_t);
        //arg2 = typeid(void*);
        return 0;
    }
}

class TypeInfo_StaticArray : TypeInfo
{
    override string toString()
    {
        char[20] tmp = void;
        return cast(string)(value.toString() ~ "[" ~ tmp.intToString(len) ~ "]");
    }

    override equals_t opEquals(Object o)
    {
        TypeInfo_StaticArray c;
        return this is o ||
               ((c = cast(TypeInfo_StaticArray)o) !is null &&
                this.len == c.len &&
                this.value == c.value);
    }

    @property override hash_t getHash(in void* p)
    {
        size_t sz = value.tsize;
        hash_t hash = 0;
        for (size_t i = 0; i < len; i++)
            hash += value.getHash(p + i * sz);
        return hash;
    }

    override equals_t equals(in void* p1, in void* p2)
    {
        size_t sz = value.tsize;

        for (size_t u = 0; u < len; u++)
        {
            if (!value.equals(p1 + u * sz, p2 + u * sz))
                return false;
        }
        return true;
    }

    override int compare(in void* p1, in void* p2)
    {
        size_t sz = value.tsize;

        for (size_t u = 0; u < len; u++)
        {
            int result = value.compare(p1 + u * sz, p2 + u * sz);
            if (result)
                return result;
        }
        return 0;
    }

    @property override size_t tsize()
    {
        return len * value.tsize;
    }

    override void swap(void* p1, void* p2)
    {
        void* tmp;
        size_t sz = value.tsize;
        ubyte[16] buffer;
        void* pbuffer;

        if (sz < buffer.sizeof)
            tmp = buffer.ptr;
        else
            tmp = pbuffer = (new void[sz]).ptr;

        for (size_t u = 0; u < len; u += sz)
        {   size_t o = u * sz;
            memcpy(tmp, p1 + o, sz);
            memcpy(p1 + o, p2 + o, sz);
            memcpy(p2 + o, tmp, sz);
        }
        if (pbuffer)
            delete pbuffer;
    }

    @property override void[] init() { return value.init(); }
    @property override TypeInfo next() { return value; }
    @property override uint flags() { return value.flags(); }

    override void destroy(void* p)
    {
        auto sz = value.tsize;
        p += sz * len;
        foreach (i; 0 .. len)
        {
            p -= sz;
            value.destroy(p);
        }
    }

    override void postblit(void* p)
    {
        auto sz = value.tsize;
        foreach (i; 0 .. len)
        {
            value.postblit(p);
            p += sz;
        }
    }

    TypeInfo value;
    size_t   len;

    @property override size_t talign()
    {
        return value.talign;
    }

    version (X86_64) override int argTypes(out TypeInfo arg1, out TypeInfo arg2)
    {   arg1 = typeid(void*);
        return 0;
    }
}

class TypeInfo_AssociativeArray : TypeInfo
{
    override string toString()
    {
        return cast(string)(next.toString() ~ "[" ~ key.toString() ~ "]");
    }

    override equals_t opEquals(Object o)
    {
        TypeInfo_AssociativeArray c;
        return this is o ||
                ((c = cast(TypeInfo_AssociativeArray)o) !is null &&
                 this.key == c.key &&
                 this.value == c.value);
    }

    // BUG: need to add the rest of the functions

    @property override size_t tsize()
    {
        return (char[int]).sizeof;
    }

    @property override TypeInfo next() { return value; }
    @property override uint flags() { return 1; }

    @property TypeInfo value;
    @property TypeInfo key;

    @property TypeInfo impl;

    @property override size_t talign()
    {
        return (char[int]).alignof;
    }

    version (X86_64) @property override int argTypes(out TypeInfo arg1, out TypeInfo arg2)
    {   arg1 = typeid(void*);
        return 0;
    }
}

class TypeInfo_Function : TypeInfo
{
    override string toString()
    {
        return cast(string)(next.toString() ~ "()");
    }

    override equals_t opEquals(Object o)
    {
        TypeInfo_Function c;
        return this is o ||
                ((c = cast(TypeInfo_Function)o) !is null &&
		 this.deco == c.deco);
    }

    // BUG: need to add the rest of the functions

    @property override size_t tsize()
    {
        return 0;       // no size for functions
    }

    TypeInfo next;
    string deco;
}

class TypeInfo_Delegate : TypeInfo
{
    override string toString()
    {
        return cast(string)(next.toString() ~ " delegate()");
    }

    override equals_t opEquals(Object o)
    {
        TypeInfo_Delegate c;
        return this is o ||
                ((c = cast(TypeInfo_Delegate)o) !is null &&
		 this.deco == c.deco);
    }

    // BUG: need to add the rest of the functions

    @property override size_t tsize()
    {
        alias int delegate() dg;
        return dg.sizeof;
    }

    override uint flags() { return 1; }

    TypeInfo next;
    string deco;

    @property override size_t talign()
    {   alias int delegate() dg;
        return dg.alignof;
    }

    version (X86_64) override int argTypes(out TypeInfo arg1, out TypeInfo arg2)
    {   //arg1 = typeid(void*);
        //arg2 = typeid(void*);
        return 0;
    }
}

/**
 * Runtime type information about a class.
 * Can be retrieved from an object instance by using the
 * $(LINK2 ../property.html#classinfo, .classinfo) property.
 */
class TypeInfo_Class : TypeInfo
{
    override string toString() { return info.name; }

    override equals_t opEquals(Object o)
    {
        TypeInfo_Class c;
        return this is o ||
                ((c = cast(TypeInfo_Class)o) !is null &&
                 this.info.name == c.info.name);
    }

    override hash_t getHash(in void* p)
    {
        Object o = *cast(Object*)p;
        return o ? o.toHash() : 0;
    }

    override equals_t equals(in void* p1, in void* p2)
    {
        Object o1 = *cast(Object*)p1;
        Object o2 = *cast(Object*)p2;

        return (o1 is o2) || (o1 && o1.opEquals(o2));
    }

    override int compare(in void* p1, in void* p2)
    {
        Object o1 = *cast(Object*)p1;
        Object o2 = *cast(Object*)p2;
        int c = 0;

        // Regard null references as always being "less than"
        if (o1 !is o2)
        {
            if (o1)
            {
                if (!o2)
                    c = 1;
                else
                    c = o1.opCmp(o2);
            }
            else
                c = -1;
        }
        return c;
    }

    @property override size_t tsize()
    {
        return Object.sizeof;
    }

    override uint flags() { return 1; }

    override OffsetTypeInfo[] offTi()
    {
        return m_offTi;
    }

    @property TypeInfo_Class info() { return this; }
    @property TypeInfo typeinfo() { return this; }

    byte[]      init;           /** class static initializer
                                 * (init.length gives size in bytes of class)
                                 */
    string      name;           /// class name
    void*[]     vtbl;           /// virtual function pointer table
    Interface[] interfaces;     /// interfaces this class implements
    TypeInfo_Class   base;           /// base class
    void*       destructor;
    void function(Object) classInvariant;
    uint        m_flags;
    //  1:                      // is IUnknown or is derived from IUnknown
    //  2:                      // has no possible pointers into GC memory
    //  4:                      // has offTi[] member
    //  8:                      // has constructors
    // 16:                      // has xgetMembers member
    // 32:                      // has typeinfo member
    void*       deallocator;
    OffsetTypeInfo[] m_offTi;
    void function(Object) defaultConstructor;   // default Constructor
    const(MemberInfo[]) function(in char[]) xgetMembers;

    /**
     * Search all modules for TypeInfo_Class corresponding to classname.
     * Returns: null if not found
     */
    static TypeInfo_Class find(in char[] classname)
    {
        foreach (m; ModuleInfo)
        {
          if (m)
            //writefln("module %s, %d", m.name, m.localClasses.length);
            foreach (c; m.localClasses)
            {
                //writefln("\tclass %s", c.name);
                if (c.name == classname)
                    return c;
            }
        }
        return null;
    }

    /**
     * Create instance of Object represented by 'this'.
     */
    Object create()
    {
        if (m_flags & 8 && !defaultConstructor)
            return null;
        Object o = _d_newclass(this);
        if (m_flags & 8 && defaultConstructor)
        {
            defaultConstructor(o);
        }
        return o;
    }

    /**
     * Search for all members with the name 'name'.
     * If name[] is null, return all members.
     */
    const(MemberInfo[]) getMembers(in char[] name)
    {
        if (m_flags & 16 && xgetMembers)
            return xgetMembers(name);
        return null;
    }
}

alias TypeInfo_Class ClassInfo;

class TypeInfo_Interface : TypeInfo
{
    override string toString() { return info.name; }

    override equals_t opEquals(Object o)
    {
        TypeInfo_Interface c;
        return this is o ||
                ((c = cast(TypeInfo_Interface)o) !is null &&
                 this.info.name == c.classinfo.name);
    }

    override hash_t getHash(in void* p)
    {
        Interface* pi = **cast(Interface ***)*cast(void**)p;
        Object o = cast(Object)(*cast(void**)p - pi.offset);
        assert(o);
        return o.toHash();
    }

    override equals_t equals(in void* p1, in void* p2)
    {
        Interface* pi = **cast(Interface ***)*cast(void**)p1;
        Object o1 = cast(Object)(*cast(void**)p1 - pi.offset);
        pi = **cast(Interface ***)*cast(void**)p2;
        Object o2 = cast(Object)(*cast(void**)p2 - pi.offset);

        return o1 == o2 || (o1 && o1.opCmp(o2) == 0);
    }

    override int compare(in void* p1, in void* p2)
    {
        Interface* pi = **cast(Interface ***)*cast(void**)p1;
        Object o1 = cast(Object)(*cast(void**)p1 - pi.offset);
        pi = **cast(Interface ***)*cast(void**)p2;
        Object o2 = cast(Object)(*cast(void**)p2 - pi.offset);
        int c = 0;

        // Regard null references as always being "less than"
        if (o1 != o2)
        {
            if (o1)
            {
                if (!o2)
                    c = 1;
                else
                    c = o1.opCmp(o2);
            }
            else
                c = -1;
        }
        return c;
    }

    @property override size_t tsize()
    {
        return Object.sizeof;
    }

    @property override uint flags() { return 1; }

    TypeInfo_Class info;
}

class TypeInfo_Struct : TypeInfo
{
    override string toString() { return name; }

    override equals_t opEquals(Object o)
    {
        TypeInfo_Struct s;
        return this is o ||
                ((s = cast(TypeInfo_Struct)o) !is null &&
                 this.name == s.name &&
                 this.init.length == s.init.length);
    }

    override hash_t getHash(in void* p)
    {
        assert(p);
        if (xtoHash)
        {
            debug(PRINTF) printf("getHash() using xtoHash\n");
            return (*xtoHash)(p);
        }
        else
        {
            debug(PRINTF) printf("getHash() using default hash\n");
            return hashOf(p, init.length);
        }
    }

    override equals_t equals(in void* p1, in void* p2)
    {
        if (p1 == p2)
            return true;
        else if (!p1 || !p2)
            return false;
        else if (xopEquals)
            return (*xopEquals)(p1, p2);
        else
            // BUG: relies on the GC not moving objects
            return memcmp(p1, p2, init.length) == 0;
    }

    override int compare(in void* p1, in void* p2)
    {
        // Regard null references as always being "less than"
        if (p1 != p2)
        {
            if (p1)
            {
                if (!p2)
                    return true;
                else if (xopCmp)
                    return (*xopCmp)(p2, p1);
                else
                    // BUG: relies on the GC not moving objects
                    return memcmp(p1, p2, init.length);
            }
            else
                return -1;
        }
        return 0;
    }

    @property override size_t tsize()
    {
        return init.length;
    }

    @property override void[] init() { return m_init; }

    @property override uint flags() { return m_flags; }

    @property override size_t talign() { return m_align; }

    override void destroy(void* p)
    {
        if (xdtor)
            (*xdtor)(p);
    }

    override void postblit(void* p)
    {
        if (xpostblit)
            (*xpostblit)(p);
    }

    string name;
    void[] m_init;      // initializer; init.ptr == null if 0 initialize

    hash_t   function(in void*)           xtoHash;
    equals_t function(in void*, in void*) xopEquals;
    int      function(in void*, in void*) xopCmp;
    char[]   function(in void*)           xtoString;

    uint m_flags;

    const(MemberInfo[]) function(in char[]) xgetMembers;
    void function(void*)                    xdtor;
    void function(void*)                    xpostblit;

    uint m_align;

    version (X86_64)
    {
        override int argTypes(out TypeInfo arg1, out TypeInfo arg2)
        {   arg1 = m_arg1;
            arg2 = m_arg2;
            return 0;
        }
        TypeInfo m_arg1;
        TypeInfo m_arg2;
    }
}

class TypeInfo_Tuple : TypeInfo
{
    TypeInfo[] elements;

    override string toString()
    {
        string s = "(";
        foreach (i, element; elements)
        {
            if (i)
                s ~= ',';
            s ~= element.toString();
        }
        s ~= ")";
        return s;
    }

    override equals_t opEquals(Object o)
    {
        if (this is o)
            return true;

        auto t = cast(TypeInfo_Tuple)o;
        if (t && elements.length == t.elements.length)
        {
            for (size_t i = 0; i < elements.length; i++)
            {
                if (elements[i] != t.elements[i])
                    return false;
            }
            return true;
        }
        return false;
    }

    override hash_t getHash(in void* p)
    {
        assert(0);
    }

    override equals_t equals(in void* p1, in void* p2)
    {
        assert(0);
    }

    override int compare(in void* p1, in void* p2)
    {
        assert(0);
    }

    @property override size_t tsize()
    {
        assert(0);
    }

    override void swap(void* p1, void* p2)
    {
        assert(0);
    }

    override void destroy(void* p)
    {
        assert(0);
    }

    override void postblit(void* p)
    {
        assert(0);
    }

    @property override size_t talign()
    {
        assert(0);
    }

    version (X86_64) override int argTypes(out TypeInfo arg1, out TypeInfo arg2)
    {
        assert(0);
    }
}

class TypeInfo_Const : TypeInfo
{
    override string toString()
    {
        return cast(string) ("const(" ~ base.toString() ~ ")");
    }

    //override equals_t opEquals(Object o) { return base.opEquals(o); }
    override equals_t opEquals(Object o)
    {
        if (this is o)
            return true;

        if (typeid(this) != typeid(o))
            return false;

        auto t = cast(TypeInfo_Const)o;
        if (base.opEquals(t.base))
        {
            return true;
        }
        return false;
    }

    override hash_t getHash(in void *p) { return base.getHash(p); }
    override equals_t equals(in void *p1, in void *p2) { return base.equals(p1, p2); }
    override int compare(in void *p1, in void *p2) { return base.compare(p1, p2); }
    @property override size_t tsize() { return base.tsize; }
    override void swap(void *p1, void *p2) { return base.swap(p1, p2); }

    @property override TypeInfo next() { return base.next; }
    @property override uint flags() { return base.flags; }
    @property override void[] init() { return base.init; }

    @property override size_t talign() { return base.talign(); }

    version (X86_64) override int argTypes(out TypeInfo arg1, out TypeInfo arg2)
    {   return base.argTypes(arg1, arg2);
    }

    TypeInfo base;
}

class TypeInfo_Invariant : TypeInfo_Const
{
    override string toString()
    {
        return cast(string) ("immutable(" ~ base.toString() ~ ")");
    }
}

class TypeInfo_Shared : TypeInfo_Const
{
    override string toString()
    {
        return cast(string) ("shared(" ~ base.toString() ~ ")");
    }
}

class TypeInfo_Inout : TypeInfo_Const
{
    override string toString()
    {
        return cast(string) ("inout(" ~ base.toString() ~ ")");
    }
}

abstract class MemberInfo
{
    string name();
}

class MemberInfo_field : MemberInfo
{
    this(string name, TypeInfo ti, size_t offset)
    {
        m_name = name;
        m_typeinfo = ti;
        m_offset = offset;
    }

    @property override string name() { return m_name; }
    @property TypeInfo typeInfo() { return m_typeinfo; }
    @property size_t offset() { return m_offset; }

    string   m_name;
    TypeInfo m_typeinfo;
    size_t   m_offset;
}

class MemberInfo_function : MemberInfo
{
    this(string name, TypeInfo ti, void* fp, uint flags)
    {
        m_name = name;
        m_typeinfo = ti;
        m_fp = fp;
        m_flags = flags;
    }

    @property override string name() { return m_name; }
    @property TypeInfo typeInfo() { return m_typeinfo; }
    void* fp() { return m_fp; }
    @property uint flags() { return m_flags; }

    string   m_name;
    TypeInfo m_typeinfo;
    void*    m_fp;
    uint     m_flags;
}


///////////////////////////////////////////////////////////////////////////////
// Throwable
///////////////////////////////////////////////////////////////////////////////


class Throwable : Object
{
    interface TraceInfo
    {
        int opApply(scope int delegate(ref char[]));
        int opApply(scope int delegate(ref size_t, ref char[]));
        string toString();
    }

    string      msg;
    string      file;
    size_t      line;
    TraceInfo   info;
    Throwable   next;

    this(string msg, Throwable next = null)
    {
        this.msg = msg;
        this.next = next;
        //this.info = _d_traceContext();
    }

    this(string msg, string file, size_t line, Throwable next = null)
    {
        this(msg, next);
        this.file = file;
        this.line = line;
        //this.info = _d_traceContext();
    }

    override string toString()
    {
        char[20] tmp = void;
        char[]   buf;

        if (file)
        {
           buf ~= this.classinfo.name ~ "@" ~ file ~ "(" ~ tmp.intToString(line) ~ ")";
        }
        else
        {
            buf ~= this.classinfo.name;
        }
        if (msg)
        {
            buf ~= ": " ~ msg;
        }
        if (info)
        {
            buf ~= "\n----------------";
            foreach (t; info)
                buf ~= "\n" ~ t;
        }
        return cast(string) buf;
    }
}


alias Throwable.TraceInfo function(void* ptr = null) TraceHandler;
private __gshared TraceHandler traceHandler = null;


/**
 * Overrides the default trace hander with a user-supplied version.
 *
 * Params:
 *  h = The new trace handler.  Set to null to use the default handler.
 */
extern (C) void  rt_setTraceHandler(TraceHandler h)
{
    traceHandler = h;
}

/**
 * Return the current trace handler
 */
extern (C) TraceHandler rt_getTraceHandler()
{
    return traceHandler;
}

/**
 * This function will be called when an exception is constructed.  The
 * user-supplied trace handler will be called if one has been supplied,
 * otherwise no trace will be generated.
 *
 * Params:
 *  ptr = A pointer to the location from which to generate the trace, or null
 *        if the trace should be generated from within the trace handler
 *        itself.
 *
 * Returns:
 *  An object describing the current calling context or null if no handler is
 *  supplied.
 */
extern (C) Throwable.TraceInfo _d_traceContext(void* ptr = null)
{
    if (traceHandler is null)
        return null;
    return traceHandler(ptr);
}


class Exception : Throwable
{

    this(string msg, string file = __FILE__, size_t line = __LINE__, Throwable next = null)
    {
        super(msg, file, line, next);
    }

    this(string msg, Throwable next, string file = __FILE__, size_t line = __LINE__)
    {
        super(msg, file, line, next);
    }
}

unittest
{
    {
        auto e = new Exception("msg");
        assert(e.file == __FILE__);
        assert(e.line == __LINE__ - 2);
        assert(e.next is null);
        assert(e.msg == "msg");
    }

    {
        auto e = new Exception("msg", new Exception("It's an Excepton!"), "hello", 42);
        assert(e.file == "hello");
        assert(e.line == 42);
        assert(e.next !is null);
        assert(e.msg == "msg");
    }

    {
        auto e = new Exception("msg", "hello", 42, new Exception("It's an Exception!"));
        assert(e.file == "hello");
        assert(e.line == 42);
        assert(e.next !is null);
        assert(e.msg == "msg");
    }
}


class Error : Throwable
{
    this(string msg, Throwable next = null)
    {
        super(msg, next);
        bypassedException = null;
    }

    this(string msg, string file, size_t line, Throwable next = null)
    {
        super(msg, file, line, next);
        bypassedException = null;
    }

    /// The first Exception which was bypassed when this Error was thrown,
    /// or null if no Exceptions were pending.
    Throwable   bypassedException;
}

unittest
{
    {
        auto e = new Error("msg");
        assert(e.file is null);
        assert(e.line == 0);
        assert(e.next is null);
        assert(e.msg == "msg");
        assert(e.bypassedException is null);
    }

    {
        auto e = new Error("msg", new Exception("It's an Excepton!"));
        assert(e.file is null);
        assert(e.line == 0);
        assert(e.next !is null);
        assert(e.msg == "msg");
        assert(e.bypassedException is null);
    }

    {
        auto e = new Error("msg", "hello", 42, new Exception("It's an Exception!"));
        assert(e.file == "hello");
        assert(e.line == 42);
        assert(e.next !is null);
        assert(e.msg == "msg");
        assert(e.bypassedException is null);
    }
}


///////////////////////////////////////////////////////////////////////////////
// ModuleInfo
///////////////////////////////////////////////////////////////////////////////


enum
{
    MIctorstart  = 1,   // we've started constructing it
    MIctordone   = 2,   // finished construction
    MIstandalone = 4,   // module ctor does not depend on other module
                        // ctors being done first
    MItlsctor    = 8,
    MItlsdtor    = 0x10,
    MIctor       = 0x20,
    MIdtor       = 0x40,
    MIxgetMembers = 0x80,
    MIictor      = 0x100,
    MIunitTest   = 0x200,
    MIimportedModules = 0x400,
    MIlocalClasses = 0x800,
    MInew        = 0x80000000        // it's the "new" layout
}


struct ModuleInfo
{
    struct New
    {
        uint flags;
        uint index;                        // index into _moduleinfo_array[]

        /* Order of appearance, depending on flags
         * tlsctor
         * tlsdtor
         * xgetMembers
         * ctor
         * dtor
         * ictor
         * importedModules
         * localClasses
         * name
         */
    }
    struct Old
    {
        string          name;
        ModuleInfo*[]    importedModules;
        TypeInfo_Class[]     localClasses;
        uint            flags;

        void function() ctor;       // module shared static constructor (order dependent)
        void function() dtor;       // module shared static destructor
        void function() unitTest;   // module unit tests

        void* xgetMembers;          // module getMembers() function

        void function() ictor;      // module shared static constructor (order independent)

        void function() tlsctor;        // module thread local static constructor (order dependent)
        void function() tlsdtor;        // module thread local static destructor

        uint index;                        // index into _moduleinfo_array[]

        void*[1] reserved;          // for future expansion
    }

    union
    {
        New n;
        Old o;
    }

    @property bool isNew() { return (n.flags & MInew) != 0; }

    @property uint index() { return isNew ? n.index : o.index; }
    @property void index(uint i) { if (isNew) n.index = i; else o.index = i; }

    @property uint flags() { return isNew ? n.flags : o.flags; }
    @property void flags(uint f) { if (isNew) n.flags = f; else o.flags = f; }

    @property void function() tlsctor()
    {
        if (isNew)
        {
            if (n.flags & MItlsctor)
            {
                size_t off = New.sizeof;
                return *cast(typeof(return)*)(cast(void*)(&this) + off);
            }
            return null;
        }
        else
            return o.tlsctor;
    }

    @property void function() tlsdtor()
    {
        if (isNew)
        {
            if (n.flags & MItlsdtor)
            {
                size_t off = New.sizeof;
                if (n.flags & MItlsctor)
                    off += o.tlsctor.sizeof;
                return *cast(typeof(return)*)(cast(void*)(&this) + off);
            }
            return null;
        }
        else
            return o.tlsdtor;
    }

    @property void* xgetMembers()
    {
        if (isNew)
        {
            if (n.flags & MIxgetMembers)
            {
                size_t off = New.sizeof;
                if (n.flags & MItlsctor)
                    off += o.tlsctor.sizeof;
                if (n.flags & MItlsdtor)
                    off += o.tlsdtor.sizeof;
                return *cast(typeof(return)*)(cast(void*)(&this) + off);
            }
            return null;
        }
        return o.xgetMembers;
    }

    @property void function() ctor()
    {
        if (isNew)
        {
            if (n.flags & MIctor)
            {
                size_t off = New.sizeof;
                if (n.flags & MItlsctor)
                    off += o.tlsctor.sizeof;
                if (n.flags & MItlsdtor)
                    off += o.tlsdtor.sizeof;
                if (n.flags & MIxgetMembers)
                    off += o.xgetMembers.sizeof;
                return *cast(typeof(return)*)(cast(void*)(&this) + off);
            }
            return null;
        }
        return o.ctor;
    }

    @property void function() dtor()
    {
        if (isNew)
        {
            if (n.flags & MIdtor)
            {
                size_t off = New.sizeof;
                if (n.flags & MItlsctor)
                    off += o.tlsctor.sizeof;
                if (n.flags & MItlsdtor)
                    off += o.tlsdtor.sizeof;
                if (n.flags & MIxgetMembers)
                    off += o.xgetMembers.sizeof;
                if (n.flags & MIctor)
                    off += o.ctor.sizeof;
                return *cast(typeof(return)*)(cast(void*)(&this) + off);
            }
            return null;
        }
        return o.ctor;
    }

    @property void function() ictor()
    {
        if (isNew)
        {
            if (n.flags & MIictor)
            {
                size_t off = New.sizeof;
                if (n.flags & MItlsctor)
                    off += o.tlsctor.sizeof;
                if (n.flags & MItlsdtor)
                    off += o.tlsdtor.sizeof;
                if (n.flags & MIxgetMembers)
                    off += o.xgetMembers.sizeof;
                if (n.flags & MIctor)
                    off += o.ctor.sizeof;
                if (n.flags & MIdtor)
                    off += o.ctor.sizeof;
                return *cast(typeof(return)*)(cast(void*)(&this) + off);
            }
            return null;
        }
        return o.ictor;
    }

    @property void function() unitTest()
    {
        if (isNew)
        {
            if (n.flags & MIunitTest)
            {
                size_t off = New.sizeof;
                if (n.flags & MItlsctor)
                    off += o.tlsctor.sizeof;
                if (n.flags & MItlsdtor)
                    off += o.tlsdtor.sizeof;
                if (n.flags & MIxgetMembers)
                    off += o.xgetMembers.sizeof;
                if (n.flags & MIctor)
                    off += o.ctor.sizeof;
                if (n.flags & MIdtor)
                    off += o.ctor.sizeof;
                if (n.flags & MIictor)
                    off += o.ictor.sizeof;
                return *cast(typeof(return)*)(cast(void*)(&this) + off);
            }
            return null;
        }
        return o.unitTest;
    }

    @property ModuleInfo*[] importedModules()
    {
        if (isNew)
        {
            if (n.flags & MIimportedModules)
            {
                size_t off = New.sizeof;
                if (n.flags & MItlsctor)
                    off += o.tlsctor.sizeof;
                if (n.flags & MItlsdtor)
                    off += o.tlsdtor.sizeof;
                if (n.flags & MIxgetMembers)
                    off += o.xgetMembers.sizeof;
                if (n.flags & MIctor)
                    off += o.ctor.sizeof;
                if (n.flags & MIdtor)
                    off += o.ctor.sizeof;
                if (n.flags & MIictor)
                    off += o.ictor.sizeof;
                if (n.flags & MIunitTest)
                    off += o.unitTest.sizeof;
                auto plength = cast(size_t*)(cast(void*)(&this) + off);
                ModuleInfo** pm = cast(ModuleInfo**)(plength + 1);
                return pm[0 .. *plength];
            }
            return null;
        }
        return o.importedModules;
    }

    @property TypeInfo_Class[] localClasses()
    {
        if (isNew)
        {
            if (n.flags & MIlocalClasses)
            {
                size_t off = New.sizeof;
                if (n.flags & MItlsctor)
                    off += o.tlsctor.sizeof;
                if (n.flags & MItlsdtor)
                    off += o.tlsdtor.sizeof;
                if (n.flags & MIxgetMembers)
                    off += o.xgetMembers.sizeof;
                if (n.flags & MIctor)
                    off += o.ctor.sizeof;
                if (n.flags & MIdtor)
                    off += o.ctor.sizeof;
                if (n.flags & MIictor)
                    off += o.ictor.sizeof;
                if (n.flags & MIunitTest)
                    off += o.unitTest.sizeof;
                if (n.flags & MIimportedModules)
                {
                    auto plength = cast(size_t*)(cast(void*)(&this) + off);
                    off += size_t.sizeof + *plength * plength.sizeof;
                }
                auto plength = cast(size_t*)(cast(void*)(&this) + off);
                TypeInfo_Class* pt = cast(TypeInfo_Class*)(plength + 1);
                return pt[0 .. *plength];
            }
            return null;
        }
        return o.localClasses;
    }

    @property string name()
    {
        if (isNew)
        {
            size_t off = New.sizeof;
            if (n.flags & MItlsctor)
                off += o.tlsctor.sizeof;
            if (n.flags & MItlsdtor)
                off += o.tlsdtor.sizeof;
            if (n.flags & MIxgetMembers)
                off += o.xgetMembers.sizeof;
            if (n.flags & MIctor)
                off += o.ctor.sizeof;
            if (n.flags & MIdtor)
                off += o.ctor.sizeof;
            if (n.flags & MIictor)
                off += o.ictor.sizeof;
            if (n.flags & MIunitTest)
                off += o.unitTest.sizeof;
            if (n.flags & MIimportedModules)
            {
                auto plength = cast(size_t*)(cast(void*)(&this) + off);
                off += size_t.sizeof + *plength * plength.sizeof;
            }
            if (n.flags & MIlocalClasses)
            {
                auto plength = cast(size_t*)(cast(void*)(&this) + off);
                off += size_t.sizeof + *plength * plength.sizeof;
            }
            auto p = cast(immutable(char)*)(cast(void*)(&this) + off);
            auto len = strlen(p);
            return p[0 .. len];
        }
        return o.name;
    }


    static int opApply(scope int delegate(ref ModuleInfo*) dg)
    {
        int ret = 0;

        foreach (m; _moduleinfo_array)
        {
            // TODO: Should null ModuleInfo be allowed?
            if (m !is null)
            {
                ret = dg(m);
                if (ret)
                    break;
            }
        }
        return ret;
    }
}


// Windows: this gets initialized by minit.asm
// Posix: this gets initialized in _moduleCtor()
extern (C) __gshared ModuleInfo*[] _moduleinfo_array;


version (linux)
{
    // This linked list is created by a compiler generated function inserted
    // into the .ctor list by the compiler.
    struct ModuleReference
    {
        ModuleReference* next;
        ModuleInfo*      mod;
    }

    extern (C) __gshared ModuleReference* _Dmodule_ref;   // start of linked list
}

version (FreeBSD)
{
    // This linked list is created by a compiler generated function inserted
    // into the .ctor list by the compiler.
    struct ModuleReference
    {
        ModuleReference* next;
        ModuleInfo*      mod;
    }

    extern (C) __gshared ModuleReference* _Dmodule_ref;   // start of linked list
}

version (Solaris)
{
    // This linked list is created by a compiler generated function inserted
    // into the .ctor list by the compiler.
    struct ModuleReference
    {
        ModuleReference* next;
        ModuleInfo*      mod;
    }

    extern (C) __gshared ModuleReference* _Dmodule_ref;   // start of linked list
}

version (OSX)
{
    extern (C)
    {
        extern __gshared void* _minfo_beg;
        extern __gshared void* _minfo_end;
    }
}

__gshared ModuleInfo*[] _moduleinfo_dtors;
__gshared size_t        _moduleinfo_dtors_i;

__gshared ModuleInfo*[] _moduleinfo_tlsdtors;
__gshared size_t        _moduleinfo_tlsdtors_i;

// Register termination function pointers
extern (C) int _fatexit(void*);

/**
 * Initialize the modules.
 */

extern (C) void _moduleCtor()
{
    debug(PRINTF) printf("_moduleCtor()\n");
    version (linux)
    {
        int len = 0;
        ModuleReference *mr;

        for (mr = _Dmodule_ref; mr; mr = mr.next)
            len++;
        _moduleinfo_array = new ModuleInfo*[len];
        len = 0;
        for (mr = _Dmodule_ref; mr; mr = mr.next)
        {   _moduleinfo_array[len] = mr.mod;
            len++;
        }
    }

    version (FreeBSD)
    {
        int len = 0;
        ModuleReference *mr;

        for (mr = _Dmodule_ref; mr; mr = mr.next)
            len++;
        _moduleinfo_array = new ModuleInfo*[len];
        len = 0;
        for (mr = _Dmodule_ref; mr; mr = mr.next)
        {   _moduleinfo_array[len] = mr.mod;
            len++;
        }
    }

    version (Solaris)
    {
        int len = 0;
        ModuleReference *mr;

        for (mr = _Dmodule_ref; mr; mr = mr.next)
            len++;
        _moduleinfo_array = new ModuleInfo*[len];
        len = 0;
        for (mr = _Dmodule_ref; mr; mr = mr.next)
        {   _moduleinfo_array[len] = mr.mod;
            len++;
        }
    }

    version (OSX)
    {
        /* The ModuleInfo references are stored in the special segment
         * __minfodata, which is bracketed by the segments __minfo_beg
         * and __minfo_end. The variables _minfo_beg and _minfo_end
         * are of zero size and are in the two bracketing segments,
         * respectively.
         */
         size_t length = cast(ModuleInfo**)&_minfo_end - cast(ModuleInfo**)&_minfo_beg;
         _moduleinfo_array = (cast(ModuleInfo**)&_minfo_beg)[0 .. length];
         debug printf("moduleinfo: ptr = %p, length = %d\n", _moduleinfo_array.ptr, _moduleinfo_array.length);

         debug foreach (m; _moduleinfo_array)
         {
             // TODO: Should null ModuleInfo be allowed?
             if (m !is null)
                //printf("\t%p\n", m);
                printf("\t%.*s\n", m.name);
         }
    }

    version (Windows)
    {
        // Ensure module destructors also get called on program termination
        //_fatexit(&_STD_moduleDtor);
    }

    //_moduleinfo_dtors = new ModuleInfo*[_moduleinfo_array.length];
    //debug(PRINTF) printf("_moduleinfo_dtors = x%x\n", cast(void*)_moduleinfo_dtors);
    // this will determine the constructor/destructor order, and check for
    // cycles for both shared and TLS ctors
    _checkModCtors();

    _moduleIndependentCtors();
    // now, call the module constructors in the designated order
    foreach(i; 0.._moduleinfo_dtors_i)
    {
        ModuleInfo *mi = _moduleinfo_dtors[i];
        if(mi.ctor)
            (*mi.ctor)();
    }

    //_moduleCtor2(_moduleinfo_array, 0);
    // NOTE: _moduleTlsCtor is now called manually by dmain2
    //_moduleTlsCtor();
}

extern (C) void _moduleIndependentCtors()
{
    debug(PRINTF) printf("_moduleIndependentCtors()\n");
    foreach (m; _moduleinfo_array)
    {
        // TODO: Should null ModuleInfo be allowed?
        if (m && m.ictor)
        {
            (*m.ictor)();
        }
    }
}

/********************************************
 * Check for cycles on module constructors, and establish an order for module
 * constructors.
 */
extern(C) void _checkModCtors()
{
    // Create an array of modules that will determine the order of construction
    // (and destruction in reverse).
    auto dtors = _moduleinfo_dtors = new ModuleInfo*[_moduleinfo_array.length];
    size_t dtoridx = 0;

    // this pointer will identify the module where the cycle was detected.
    ModuleInfo *cycleModule;

    // allocate some stack arrays that will be used throughout the process.
    ubyte* p = cast(ubyte *)alloca(_moduleinfo_array.length * ubyte.sizeof);
    auto reachable = p[0.._moduleinfo_array.length];

    p = cast(ubyte *)alloca(_moduleinfo_array.length * ubyte.sizeof);
    auto flags = p[0.._moduleinfo_array.length];


    // find all the non-trivial dependencies (that is, dependencies that have a
    // ctor or dtor) of a given module.  Doing this, we can 'skip over' the
    // trivial modules to get at the non-trivial ones.
    size_t _findDependencies(ModuleInfo *current, bool orig = true)
    {
        auto idx = current.index;
        if(reachable[idx])
            return 0;
        size_t result = 0;
        reachable[idx] = 1;
        if(!orig && (flags[idx] & (MIctor | MIdtor)) && !(flags[idx] & MIstandalone))
            // non-trivial, stop here
            return result + 1;
        foreach(ModuleInfo *m; current.importedModules)
        {
            result += _findDependencies(m, false);
        }
        return result;
    }

    void println(string msg[]...)
    {
        version(Windows)
            immutable ret = "\r\n";
        else
            immutable ret = "\n";
        foreach(m; msg)
        {
            // write message to stderr
            console(m);
        }
        console(ret);
    }

    bool printCycle(ModuleInfo *current, ModuleInfo *target, bool orig = true)
    {
        if(reachable[current.index])
            // already visited
            return false;
        if(current is target)
            // found path
            return true;
        reachable[current.index] = 1;
        if(!orig && (flags[current.index] & (MIctor | MIdtor)) && !(flags[current.index] & MIstandalone))
            // don't go through modules with ctors/dtors that aren't
            // standalone.
            return false;
        // search connections from current to see if we can get to target
        foreach(m; current.importedModules)
        {
            if(printCycle(m, target, false))
            {
                // found the path, print this module
                if(orig)
                    println("imported from ", current.name, " containing module ctor/dtor");
                else
                    println("   imported from (", current.name, ")");
                return true;
            }
        }
        return false;
    }

    // This function will determine the order of construction/destruction and
    // check for cycles.
    bool _checkModCtors2(ModuleInfo *current)
    {
        // we only get called if current has a dtor or a ctor, so no need to
        // check that.  First, determine what non-trivial elements are
        // reachable.
        reachable[] = 0;
        auto nmodules = _findDependencies(current);

        // allocate the dependencies on the stack
        ModuleInfo **p = cast(ModuleInfo **)alloca(nmodules * (ModuleInfo*).sizeof);
        auto dependencies = p[0..nmodules];
        uint depidx = 0;
        // fill in the dependencies
        foreach(i, r; reachable)
        {
            if(r)
            {
                ModuleInfo *m = _moduleinfo_array[i];
                if(m !is current && (flags[i] & (MIctor | MIdtor)) && !(flags[i] & MIstandalone))
                {
                    dependencies[depidx++] = m;
                }
            }
        }
        assert(depidx == nmodules);

        // ok, now perform cycle detection
        auto curidx = current.index;
        flags[curidx] |= MIctorstart;
        bool valid = true;
        foreach(m; dependencies)
        {
            auto mflags = flags[m.index];
            if(mflags & MIctorstart)
            {
                // found a cycle, but we don't care if the MIstandalone flag is
                // set, this is a guarantee that there are no cycles in this
                // module (not sure what triggers it)
                println("Cyclic dependency in module ", m.name);
                cycleModule = m;
                valid = false;

                // use the currently allocated dtor path to record the loop
                // that contains module ctors/dtors only.
                dtoridx = dtors.length;
            }
            else if(!(mflags & MIctordone))
            {
                valid = _checkModCtors2(m);
            }


            if(!valid)
            {
                // cycle detected, now, we must print in reverse order the
                // module include cycle.  For this, we need to traverse the
                // graph of trivial modules again, this time printing them.
                reachable[] = 0;
                printCycle(current, m);

                // record this as a module that was used in the loop.
                dtors[--dtoridx] = current;
                if(current is cycleModule)
                {
                    // print the cycle
                    println("Cycle detected between modules with ctors/dtors:");
                    foreach(cm; dtors[dtoridx..$])
                    {
                        console(cm.name)(" -> ");
                    }
                    println(cycleModule.name);
                    throw new Exception("Aborting!");
                }
                return false;
            }
        }
        flags[curidx] = (flags[curidx] & ~MIctorstart) | MIctordone;
        // add this module to the construction order list
        dtors[dtoridx++] = current;
        return true;
    }

    void _checkModCtors3()
    {
        foreach(m; _moduleinfo_array)
        {
            // TODO: Should null ModuleInfo be allowed?
            if (m is null) continue;
            auto flag = flags[m.index];
            if((flag & (MIctor | MIdtor)) && !(flag & MIctordone))
            {
                if(flag & MIstandalone)
                {
                    // no need to run a check on this one, but we do need to call its ctor/dtor
                    dtors[dtoridx++] = m;
                }
                else
                    _checkModCtors2(m);
            }
        }
    }

    // ok, now we need to assign indexes, and also initialize the flags
    foreach(uint i, m; _moduleinfo_array)
    {
        // TODO: Should null ModuleInfo be allowed?
        if (m is null) continue;
        m.index = i;
        ubyte flag = m.flags & MIstandalone;
        if(m.dtor)
            flag |= MIdtor;
        if(m.ctor)
            flag |= MIctor;
        flags[i] = flag;
    }

    // everything's all set up for shared ctors
    _checkModCtors3();

    // store the number of dtors/ctors
    _moduleinfo_dtors_i = dtoridx;

    // set up everything for tls ctors
    dtors = _moduleinfo_tlsdtors = new ModuleInfo*[_moduleinfo_array.length];
    dtoridx = 0;
    foreach(i, m; _moduleinfo_array)
    {
        // TODO: Should null ModuleInfo be allowed?
        if (m is null) continue;
        ubyte flag = m.flags & MIstandalone;
        if(m.tlsdtor)
            flag |= MIdtor;
        if(m.tlsctor)
            flag |= MIctor;
        flags[i] = flag;
    }

    // ok, run it
    _checkModCtors3();

    // store the number of dtors/ctors
    _moduleinfo_tlsdtors_i = dtoridx;
}

/********************************************
 * Run static constructors for thread local global data.
 */

extern (C) void _moduleTlsCtor()
{
    // call the module constructors in the correct order as determined by the
    // check routine.
    foreach(i; 0.._moduleinfo_tlsdtors_i)
    {
        ModuleInfo *mi = _moduleinfo_tlsdtors[i];
        if(mi.tlsctor)
            (*mi.tlsctor)();
    }
}


/**
 * Destruct the modules.
 */

// Starting the name with "_STD" means under Posix a pointer to the
// function gets put in the .dtors segment.

extern (C) void _moduleDtor()
{
    debug(PRINTF) printf("_moduleDtor(): %d modules\n", _moduleinfo_dtors_i);

    // NOTE: _moduleTlsDtor is now called manually by dmain2
    //_moduleTlsDtor();
    for (auto i = _moduleinfo_dtors_i; i-- != 0;)
    {
        ModuleInfo* m = _moduleinfo_dtors[i];

        debug(PRINTF) printf("\tmodule[%d] = '%.*s', x%x\n", i, m.name.length, m.name.ptr, m);
        if (m.dtor)
        {
            (*m.dtor)();
        }
    }
    debug(PRINTF) printf("_moduleDtor() done\n");
}

extern (C) void _moduleTlsDtor()
{
    debug(PRINTF) printf("_moduleTlsDtor(): %d modules\n", _moduleinfo_tlsdtors_i);
    version(none)
    {
        printf("_moduleinfo_tlsdtors = %d,%p\n", _moduleinfo_tlsdtors);
        foreach (i,m; _moduleinfo_tlsdtors[0..11])
            printf("[%d] = %p\n", i, m);
    }

    for (auto i = _moduleinfo_tlsdtors_i; i-- != 0;)
    {
        ModuleInfo* m = _moduleinfo_tlsdtors[i];

        debug(PRINTF) printf("\tmodule[%d] = '%.*s', x%x\n", i, m.name.length, m.name.ptr, m);
        if (m.tlsdtor)
        {
            (*m.tlsdtor)();
        }
    }
    debug(PRINTF) printf("_moduleTlsDtor() done\n");
}

// Alias the TLS ctor and dtor using "rt_" prefixes, since these routines
// must be called by core.thread.

extern (C) void rt_moduleTlsCtor()
{
    _moduleTlsCtor();
}

extern (C) void rt_moduleTlsDtor()
{
    _moduleTlsDtor();
}

///////////////////////////////////////////////////////////////////////////////
// Monitor
///////////////////////////////////////////////////////////////////////////////

alias Object.Monitor        IMonitor;
alias void delegate(Object) DEvent;

// NOTE: The dtor callback feature is only supported for monitors that are not
//       supplied by the user.  The assumption is that any object with a user-
//       supplied monitor may have special storage or lifetime requirements and
//       that as a result, storing references to local objects within Monitor
//       may not be safe or desirable.  Thus, devt is only valid if impl is
//       null.
struct Monitor
{
    IMonitor impl;
    /* internal */
    DEvent[] devt;
    size_t   refs;
    /* stuff */
}

Monitor* getMonitor(Object h)
{
    return cast(Monitor*) h.__monitor;
}

void setMonitor(Object h, Monitor* m)
{
    h.__monitor = m;
}

void setSameMutex(shared Object ownee, shared Object owner)
in
{
    assert(ownee.__monitor is null);
}
body
{
    auto m = cast(shared(Monitor)*) owner.__monitor;

    if (m is null)
    {
        _d_monitor_create(cast(Object) owner);
        m = cast(shared(Monitor)*) owner.__monitor;
    }

    auto i = m.impl;
    if (i is null)
    {
        atomicOp!("+=")(m.refs, cast(size_t)1);
        ownee.__monitor = owner.__monitor;
        return;
    }
    // If m.impl is set (ie. if this is a user-created monitor), assume
    // the monitor is garbage collected and simply copy the reference.
    ownee.__monitor = owner.__monitor;
}

extern (C) void _d_monitor_create(Object);
extern (C) void _d_monitor_destroy(Object);
extern (C) void _d_monitor_lock(Object);
extern (C) int  _d_monitor_unlock(Object);

extern (C) void _d_monitordelete(Object h, bool det)
{
    // det is true when the object is being destroyed deterministically (ie.
    // when it is explicitly deleted or is a scope object whose time is up).
    Monitor* m = getMonitor(h);

    if (m !is null)
    {
        IMonitor i = m.impl;
        if (i is null)
        {
            auto s = cast(shared(Monitor)*) m;
            if(!atomicOp!("-=")(s.refs, cast(size_t) 1))
            {
                _d_monitor_devt(m, h);
                _d_monitor_destroy(h);
                setMonitor(h, null);
            }
            return;
        }
        // NOTE: Since a monitor can be shared via setSameMutex it isn't safe
        //       to explicitly delete user-created monitors--there's no
        //       refcount and it may have multiple owners.
        /+
        if (det && (cast(void*) i) !is (cast(void*) h))
            delete i;
        +/
        setMonitor(h, null);
    }
}

extern (C) void _d_monitorenter(Object h)
{
    Monitor* m = getMonitor(h);

    if (m is null)
    {
        _d_monitor_create(h);
        m = getMonitor(h);
    }

    IMonitor i = m.impl;

    if (i is null)
    {
        _d_monitor_lock(h);
        return;
    }
    i.lock();
}

extern (C) void _d_monitorexit(Object h)
{
    Monitor* m = getMonitor(h);
    IMonitor i = m.impl;

    if (i is null)
    {
        _d_monitor_unlock(h);
        return;
    }
    i.unlock();
}

extern (C) void _d_monitor_devt(Monitor* m, Object h)
{
    if (m.devt.length)
    {
        DEvent[] devt;

        synchronized (h)
        {
            devt = m.devt;
            m.devt = null;
        }
        foreach (v; devt)
        {
            if (v)
                v(h);
        }
        free(devt.ptr);
    }
}

extern (C) void rt_attachDisposeEvent(Object h, DEvent e)
{
    synchronized (h)
    {
        Monitor* m = getMonitor(h);
        assert(m.impl is null);

        foreach (ref v; m.devt)
        {
            if (v is null || v == e)
            {
                v = e;
                return;
            }
        }

        auto len = m.devt.length + 4; // grow by 4 elements
        auto pos = m.devt.length;     // insert position
        auto p = realloc(m.devt.ptr, DEvent.sizeof * len);
        if (!p)
            onOutOfMemoryError();
        m.devt = (cast(DEvent*)p)[0 .. len];
        m.devt[pos+1 .. len] = null;
        m.devt[pos] = e;
    }
}

extern (C) void rt_detachDisposeEvent(Object h, DEvent e)
{
    synchronized (h)
    {
        Monitor* m = getMonitor(h);
        assert(m.impl is null);

        foreach (p, v; m.devt)
        {
            if (v == e)
            {
                memmove(&m.devt[p],
                        &m.devt[p+1],
                        (m.devt.length - p - 1) * DEvent.sizeof);
                m.devt[$ - 1] = null;
                return;
            }
        }
    }
}

extern (C)
{
    // from druntime/src/compiler/dmd/aaA.d

    size_t _aaLen(void* p);
    void* _aaGet(void** pp, TypeInfo keyti, size_t valuesize, ...);
    void* _aaGetRvalue(void* p, TypeInfo keyti, size_t valuesize, ...);
    void* _aaIn(void* p, TypeInfo keyti);
    void _aaDel(void* p, TypeInfo keyti, ...);
    void[] _aaValues(void* p, size_t keysize, size_t valuesize);
    void[] _aaKeys(void* p, size_t keysize);
    void* _aaRehash(void** pp, TypeInfo keyti);

    extern (D) typedef scope int delegate(void *) _dg_t;
    int _aaApply(void* aa, size_t keysize, _dg_t dg);

    extern (D) typedef scope int delegate(void *, void *) _dg2_t;
    int _aaApply2(void* aa, size_t keysize, _dg2_t dg);

    void* _d_assocarrayliteralT(TypeInfo_AssociativeArray ti, size_t length, ...);
}

struct AssociativeArray(Key, Value)
{
    void* p;

    size_t length() @property { return _aaLen(p); }

    Value[Key] rehash() @property
    {
        auto p = _aaRehash(&p, typeid(Value[Key]));
        return *cast(Value[Key]*)(&p);
    }

    Value[] values() @property
    {
        auto a = _aaValues(p, Key.sizeof, Value.sizeof);
        return *cast(Value[]*) &a;
    }

    Key[] keys() @property
    {
        auto a = _aaKeys(p, Key.sizeof);
        return *cast(Key[]*) &a;
    }

    int opApply(scope int delegate(ref Key, ref Value) dg)
    {
        return _aaApply2(p, Key.sizeof, cast(_dg2_t)dg);
    }

    int opApply(scope int delegate(ref Value) dg)
    {
        return _aaApply(p, Key.sizeof, cast(_dg_t)dg);
    }

    int delegate(int delegate(ref Key) dg) byKey()
    {
        // Discard the Value part and just do the Key
        int foo(int delegate(ref Key) dg)
        {
            int byKeydg(ref Key key, ref Value value)
            {
                return dg(key);
            }

        return _aaApply2(p, Key.sizeof, cast(_dg2_t)&byKeydg);
        }

        return &foo;
    }

    int delegate(int delegate(ref Value) dg) byValue()
    {
        return &opApply;
    }

    Value get(Key key, lazy Value defaultValue)
    {
        auto p = key in *cast(Value[Key]*)(&p);
        return p ? *p : defaultValue;
    }

    static if (is(typeof({ Value[Key] r; r[Key.init] = Value.init; }())))
        @property Value[Key] dup()
        {
            Value[Key] result;
            foreach (k, v; this)
            {
                result[k] = v;
            }
            return result;
        }
}

unittest
{
    auto a = [ 1:"one", 2:"two", 3:"three" ];
    auto b = a.dup;
    assert(b == [ 1:"one", 2:"two", 3:"three" ]);
}
unittest
{
    // test for bug 5925
    const a = [4:0];
    const b = [4:0];
    assert(a == b);
}

void clear(T)(T obj) if (is(T == class))
{
    rt_finalize(cast(void*)obj);
}

version(unittest) unittest
{
   {
       class A { string s = "A"; this() {} }
       auto a = new A;
       a.s = "asd";
       clear(a);
       assert(a.s == "A");
   }
   {
       static bool destroyed = false;
       class B
       {
           string s = "B";
           this() {}
           ~this()
           {
               destroyed = true;
           }
       }
       auto a = new B;
       a.s = "asd";
       clear(a);
       assert(destroyed);
       assert(a.s == "B");
   }
   // this test is invalid now that the default ctor is not run after clearing
   version(none)
   {
       class C
       {
           string s;
           this()
           {
               s = "C";
           }
       }
       auto a = new C;
       a.s = "asd";
       clear(a);
       assert(a.s == "C");
   }
}

void clear(T)(ref T obj) if (is(T == struct))
{
    static if (is(typeof(obj.__dtor())))
    {
        obj.__dtor();
    }
    auto buf = (cast(ubyte*) &obj)[0 .. T.sizeof];
    auto init = cast(ubyte[])typeid(T).init();
    if(init.ptr is null) // null ptr means initialize to 0s
        buf[] = 0;
    else
        buf[] = init[];
}

version(unittest) unittest
{
   {
       struct A { string s = "A";  }
       A a;
       a.s = "asd";
       clear(a);
       assert(a.s == "A");
   }
   {
       static bool destroyed = false;
       struct B
       {
           string s = "B";
           ~this()
           {
               destroyed = true;
           }
       }
       B a;
       a.s = "asd";
       clear(a);
       assert(destroyed);
       assert(a.s == "B");
   }
}

void clear(T : U[n], U, size_t n)(ref T obj)
{
    obj = T.init;
}

version(unittest) unittest
{
    int[2] a;
    a[0] = 1;
    a[1] = 2;
    clear(a);
    assert(a == [ 0, 0 ]);
}

void clear(T)(ref T obj)
    if (!is(T == struct) && !is(T == class) && !_isStaticArray!T)
{
    obj = T.init;
}

template _isStaticArray(T : U[N], U, size_t N)
{
    enum bool _isStaticArray = true;
}

template _isStaticArray(T)
{
    enum bool _isStaticArray = false;
}

version(unittest) unittest
{
   {
       int a = 42;
       clear(a);
       assert(a == 0);
   }
   {
       float a = 42;
       clear(a);
       assert(isnan(a));
   }
}

version (unittest)
{
    bool isnan(float x)
    {
        return x != x;
    }
}

/**
 * (Property) Get the current capacity of an array.  The capacity is the number
 * of elements that the array can grow to before the array must be
 * extended/reallocated.
 */
@property size_t capacity(T)(T[] arr)
{
    return _d_arraysetcapacity(typeid(T[]), 0, cast(void *)&arr);
}

/**
 * Try to reserve capacity for an array.  The capacity is the number of
 * elements that the array can grow to before the array must be
 * extended/reallocated.
 *
 * The return value is the new capacity of the array (which may be larger than
 * the requested capacity).
 */
size_t reserve(T)(ref T[] arr, size_t newcapacity)
{
    return _d_arraysetcapacity(typeid(T[]), newcapacity, cast(void *)&arr);
}

/**
 * Assume that it is safe to append to this array.  Appends made to this array
 * after calling this function may append in place, even if the array was a
 * slice of a larger array to begin with.
 *
 * Use this only when you are sure no elements are in use beyond the array in
 * the memory block.  If there are, those elements could be overwritten by
 * appending to this array.
 *
 * Calling this function, and then using references to data located after the
 * given array results in undefined behavior.
 */
void assumeSafeAppend(T)(T[] arr)
{
    _d_arrayshrinkfit(typeid(T[]), *(cast(void[]*)&arr));
}

version (unittest) unittest
{
    {
        int[] arr;
        auto newcap = arr.reserve(2000);
        assert(newcap >= 2000);
        assert(newcap == arr.capacity);
        auto ptr = arr.ptr;
        foreach(i; 0..2000)
            arr ~= i;
        assert(ptr == arr.ptr);
        arr = arr[0..1];
        arr.assumeSafeAppend();
        arr ~= 5;
        assert(ptr == arr.ptr);
    }
}


version (none)
{
    // enforce() copied from Phobos std.contracts for clear(), left out until
    // we decide whether to use it.


    T _enforce(T, string file = __FILE__, int line = __LINE__)
        (T value, lazy const(char)[] msg = null)
    {
        if (!value) bailOut(file, line, msg);
        return value;
    }

    T _enforce(T, string file = __FILE__, int line = __LINE__)
        (T value, scope void delegate() dg)
    {
        if (!value) dg();
        return value;
    }

    T _enforce(T)(T value, lazy Exception ex)
    {
        if (!value) throw ex();
        return value;
    }

    private void _bailOut(string file, int line, in char[] msg)
    {
        char[21] buf;
        throw new Exception(cast(string)(file ~ "(" ~ ulongToString(buf[], line) ~ "): " ~ (msg ? msg : "Enforcement failed")));
    }
}


/***************************************
 * Helper function used to see if two containers of different
 * types have the same contents in the same sequence.
 */

bool _ArrayEq(T1, T2)(T1[] a1, T2[] a2)
{
    if (a1.length != a2.length)
        return false;
    foreach(i, a; a1)
    {
        if (a != a2[i])
            return false;
    }
    return true;
}

<|MERGE_RESOLUTION|>--- conflicted
+++ resolved
@@ -283,14 +283,9 @@
     /// null if none.
     @property TypeInfo next() { return null; }
 
-<<<<<<< HEAD
-    /// Return default initializer, null if default initialize to 0
-    @property void[] init() { return null; }
-=======
     /// Return default initializer.  If the type should be initialized to all zeros,
     /// an array with a null ptr and a length equal to the type size will be returned.
-    void[] init() { return null; }
->>>>>>> eb8246c0
+    @property void[] init() { return null; }
 
     /// Get flags for type: 1 means GC should scan for pointers
     @property uint flags() { return 0; }
